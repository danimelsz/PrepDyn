# prepDyn: Preprocessing sequences for dynamic homology

[![language](https://img.shields.io/badge/language-python-green?style=flat&logo=python&logoColor=green)](https://www.python.org)
[![author](https://img.shields.io/badge/author-DYM_Nakamura-green?logo=googlescholar&logoColor=green)](https://scholar.google.com/citations?user=c0W8Cm8AAAAJ&hl=en)
[![license](https://img.shields.io/badge/license-GPL_v3-green?logo=gnu&logoColor=green)](https://www.gnu.org/licenses/gpl-3.0.html)

A collection of Python scripts to facilitate the preprocessing of input sequences for dynamic homology. 

In dynamic homology, data should be preprocessed to distinguish differences in sequence length resulting from missing data or insertion-deletion events to avoid grouping from artifacts. However, previous empirical studies using POY/PhyG manually preprocessed data with varying approaches. Here we present **prepDyn**, a collection of Python scripts to facilitate the preprocessing of input sequences to POY/PhyG.

Copyright (C) Daniel Y. M. Nakamura 2025

## Installation

The two dependencies that should be installed beforehand by the user are:
- Python v. 3.10.9 (or newer), including *argparse*, *ast*, *csv*, *importlib*, *re*, *StringIO*, *subprocess*, *sys*, *tempfile*, and *time*, which are usually part of recent versions of Python.
- MAFFT v. 7.5.2 (or newer), installed in $PATH as 'mafft'.

```
conda create -n new_env python=3.10 --yes
conda install bioconda::mafft
```

Other dependencies are Python modules that will be automatically installed by **prepDyn** when you run it for the first time:
- Bio v. 1.73 (or newer), including *AlignIO*, *Entrez*, *SeqIO*, *Align*, *Seq*, and *SeqRecord*.
- matplotlib v. 3.7.0 (or newer)
- numpy v. 1.23.5 (or newer)
- termcolor

If the  modules are not installed automatically, try:
```
conda install conda-forge::biopython
conda install conda-forge::matplotlib
conda install anaconda::numpy
conda install conda-forge::termcolor
```

Finally, clone the **prepDyn** repository using the command:
```
git clone https://github.com/danimelsz/PrepDyn.git
```

## Introduction

**prepDyn** comprises four steps: (1) data collection from GenBank, (2) trimming, (3) identification of missing data, and (4) successive partitioning.

## Usage
**prepDyn** is organized in three Python files:
- prepDyn.py: main script integrating the pipeline.
- GB2MSA.py: script to download sequences from GenBank and identify internal missing data.
- prepDyn_auxiliary.py: script containing all auxiliary Python functions required by the other scripts.

The following examples are designed for users with little experience on Unix. If you have questions, send a message using **GitHub issues**.

### Example 1: Basic

The basic use of **prepDyn** is running all four steps using a single command. Given an input CSV, whose first column is called *Terminals* and the other columns are the names of genes (each cell containing the correspondent GenBank accession number), the following command will download sequences, trim invariants and orphan nucleotides <10 bp in terminal positions, and identify missing data as *?* (all differences in sequence length in terminal positions are missing data). The log reports the run time.

```
python prepDyn.py --GB_input input.csv --output_file out --del_inv --orphan_method semi --orphan_threshold 10 --partitioning_round 0 --log
```

In the CSV file, if more than one GenBank accession number is specified in the same cell refering to non-overlapping fragments of the same gene (e.g. MT893619/MT895696), the space between them is automatically identified as internal missing data (?).

We specified *--paritioning_round 0*, which means that partitioning was not performed. As a heuristic, we recommend testing the impact of adding pound signs to the tree optimality scores using a successive partitioning strategy. For instance, if you specify *--partitioning_round 1*, the largest block(s) of contiguous invariants will be partitioned.

```
python prepDyn.py --input_file data.fasta --output_file out1 --partitioning_round 1 --log
```

This process can continue until tree costs reported by POY/PhyG remain stationary (e.g. *--partitioning_round 2* inserts pound signs in the 1- and 2-largest block(s) of contiguous invariants).

```
python prepDyn.py --input_file data.fasta --output_file out2 --partitioning_round 2 --log
```

### Example 2: GB2MSA + prepDyn

<<<<<<< HEAD
Suppose you want to download sequences and preprocess them using different commands. Given a CSV file called *input.csv*, the following command will download the sequences and align them with MAFFT. In addition, files containing the names of the terminals (useful for control of taxon sampling in POY/PhyG) and the run time will be reported. 
=======
Suppose you want to download sequences and preprocess them using different commands. Given a CSV file called *input.csv*, the following command will download the sequences and align them with MAFFT. In addition, files containing the names of the terminals (useful to control taxon sampling in POY/PhyG) and the run time will be reported. 
>>>>>>> 7cab63c6

```
python GB2MSA.py --input_file input.csv --output_prefix output --delimiter , --write_names --log
```

Now, you can run **prepDyn**:

```
python prepDyn.py --input_file output.fasta --del_inv --orphan_method semi --partitioning_round 0 --log
```

### Example 3: Multiple alignments

Suppose you have a phylogenomic dataset with hundreds of gene alignmens in the directory *./data/*. You can preprocess all gene alignments in FASTA format using a single command:

```
python prepDyn.py --input_file ./data/ --input_format fasta --output_prefix output --del_inv --orphan_method semi --log
```

### Example 4: Appending new sequences

If you have newly generated sequences (unavailable in GenBank) that you want to append to a prealigned FASTA alignment, run:

```
AAAAAAAA
```
<<<<<<< HEAD
=======

### Example 5: Ancient DNA

Suppose you have a dataset with ancient DNA sequences from the sample *Dendropsophus_tritaeniatus_MZUSP73973*. The IUPAC Ns present in sequences are ambiguous positions resulting from low coverage death in DNA read mapping. It is unknown if this positions actually correspond to nucleotides N or to indels (-). As such, the IUPAC Ns of ancient DNA sequences can be replaced with question marks using the following command:

```
AAAAAAAA
```

>>>>>>> 7cab63c6

## Citation<|MERGE_RESOLUTION|>--- conflicted
+++ resolved
@@ -76,11 +76,7 @@
 
 ### Example 2: GB2MSA + prepDyn
 
-<<<<<<< HEAD
 Suppose you want to download sequences and preprocess them using different commands. Given a CSV file called *input.csv*, the following command will download the sequences and align them with MAFFT. In addition, files containing the names of the terminals (useful for control of taxon sampling in POY/PhyG) and the run time will be reported. 
-=======
-Suppose you want to download sequences and preprocess them using different commands. Given a CSV file called *input.csv*, the following command will download the sequences and align them with MAFFT. In addition, files containing the names of the terminals (useful to control taxon sampling in POY/PhyG) and the run time will be reported. 
->>>>>>> 7cab63c6
 
 ```
 python GB2MSA.py --input_file input.csv --output_prefix output --delimiter , --write_names --log
@@ -107,8 +103,6 @@
 ```
 AAAAAAAA
 ```
-<<<<<<< HEAD
-=======
 
 ### Example 5: Ancient DNA
 
@@ -118,6 +112,5 @@
 AAAAAAAA
 ```
 
->>>>>>> 7cab63c6
 
 ## Citation